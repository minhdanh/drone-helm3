--- conflicted
+++ resolved
@@ -87,16 +87,9 @@
 		Values:       "width=5",
 		StringValues: "version=2.0",
 		ValuesFiles:  []string{"/usr/local/underrides", "/usr/local/overrides"},
+		Strict:       true,
 	}
 
-<<<<<<< HEAD
-=======
-	l := Lint{
-		Chart:  "./uk/top_40",
-		Strict: true,
-	}
-
->>>>>>> 3c44be05
 	command = func(path string, args ...string) cmd {
 		suite.Equal(helmBin, path)
 		suite.Equal([]string{"lint",
