--- conflicted
+++ resolved
@@ -8,15 +8,10 @@
 
 // AddRepo is an execution step that calls `helm repo add` when executed.
 type AddRepo struct {
-<<<<<<< HEAD
 	*config
-	repo string
-	cmd  cmd
-=======
-	Repo   string
-	CAFile string
+	repo   string
+	caFile string
 	cmd    cmd
->>>>>>> c4b11795
 }
 
 // NewAddRepo creates an AddRepo for the given repo-spec. No validation is performed at this time.
@@ -24,6 +19,7 @@
 	return &AddRepo{
 		config: newConfig(cfg),
 		repo:   repo,
+		caFile: cfg.RepoCAFile,
 	}
 }
 
@@ -45,25 +41,12 @@
 	name := split[0]
 	url := split[1]
 
-<<<<<<< HEAD
 	args := a.globalFlags()
-	args = append(args, "repo", "add", name, url)
-=======
-	args := make([]string, 0)
-
-	if cfg.Namespace != "" {
-		args = append(args, "--namespace", cfg.Namespace)
-	}
-	if cfg.Debug {
-		args = append(args, "--debug")
-	}
-
 	args = append(args, "repo", "add")
-	if a.CAFile != "" {
-		args = append(args, "--ca-file", a.CAFile)
+	if a.caFile != "" {
+		args = append(args, "--ca-file", a.caFile)
 	}
 	args = append(args, name, url)
->>>>>>> c4b11795
 
 	a.cmd = command(helmBin, args...)
 	a.cmd.Stdout(a.stdout)
