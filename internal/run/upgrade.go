package run

import (
	"fmt"
	"github.com/pelotech/drone-helm3/internal/env"
)

// Upgrade is an execution step that calls `helm upgrade` when executed.
type Upgrade struct {
	*config
	chart   string
	release string

<<<<<<< HEAD
	chartVersion  string
	dryRun        bool
	wait          bool
	values        string
	stringValues  string
	valuesFiles   []string
	reuseValues   bool
	timeout       string
	force         bool
	atomic        bool
	cleanupOnFail bool
=======
	ChartVersion  string
	DryRun        bool
	Wait          bool
	Values        string
	StringValues  string
	ValuesFiles   []string
	ReuseValues   bool
	Timeout       string
	Force         bool
	Atomic        bool
	CleanupOnFail bool
	CAFile        string
>>>>>>> c4b11795

	cmd cmd
}

// NewUpgrade creates an Upgrade using fields from the given Config. No validation is performed at this time.
func NewUpgrade(cfg env.Config) *Upgrade {
	return &Upgrade{
		config:        newConfig(cfg),
		chart:         cfg.Chart,
		release:       cfg.Release,
		chartVersion:  cfg.ChartVersion,
		dryRun:        cfg.DryRun,
		wait:          cfg.Wait,
		values:        cfg.Values,
		stringValues:  cfg.StringValues,
		valuesFiles:   cfg.ValuesFiles,
		reuseValues:   cfg.ReuseValues,
		timeout:       cfg.Timeout,
		force:         cfg.Force,
		atomic:        cfg.AtomicUpgrade,
		cleanupOnFail: cfg.CleanupOnFail,
	}
}

// Execute executes the `helm upgrade` command.
func (u *Upgrade) Execute() error {
	return u.cmd.Run()
}

// Prepare gets the Upgrade ready to execute.
func (u *Upgrade) Prepare() error {
	if u.chart == "" {
		return fmt.Errorf("chart is required")
	}
	if u.release == "" {
		return fmt.Errorf("release is required")
	}

	args := u.globalFlags()
	args = append(args, "upgrade", "--install")

	if u.chartVersion != "" {
		args = append(args, "--version", u.chartVersion)
	}
	if u.dryRun {
		args = append(args, "--dry-run")
	}
	if u.wait {
		args = append(args, "--wait")
	}
	if u.reuseValues {
		args = append(args, "--reuse-values")
	}
	if u.timeout != "" {
		args = append(args, "--timeout", u.timeout)
	}
	if u.force {
		args = append(args, "--force")
	}
	if u.atomic {
		args = append(args, "--atomic")
	}
	if u.cleanupOnFail {
		args = append(args, "--cleanup-on-fail")
	}
	if u.values != "" {
		args = append(args, "--set", u.values)
	}
	if u.stringValues != "" {
		args = append(args, "--set-string", u.stringValues)
	}
	for _, vFile := range u.valuesFiles {
		args = append(args, "--values", vFile)
	}
	if u.CAFile != "" {
		args = append(args, "--ca-file", u.CAFile)
	}

	args = append(args, u.release, u.chart)
	u.cmd = command(helmBin, args...)
	u.cmd.Stdout(u.stdout)
	u.cmd.Stderr(u.stderr)

	if u.debug {
		fmt.Fprintf(u.stderr, "Generated command: '%s'\n", u.cmd.String())
	}

	return nil
}<|MERGE_RESOLUTION|>--- conflicted
+++ resolved
@@ -11,7 +11,6 @@
 	chart   string
 	release string
 
-<<<<<<< HEAD
 	chartVersion  string
 	dryRun        bool
 	wait          bool
@@ -23,20 +22,7 @@
 	force         bool
 	atomic        bool
 	cleanupOnFail bool
-=======
-	ChartVersion  string
-	DryRun        bool
-	Wait          bool
-	Values        string
-	StringValues  string
-	ValuesFiles   []string
-	ReuseValues   bool
-	Timeout       string
-	Force         bool
-	Atomic        bool
-	CleanupOnFail bool
-	CAFile        string
->>>>>>> c4b11795
+	caFile        string
 
 	cmd cmd
 }
@@ -58,6 +44,7 @@
 		force:         cfg.Force,
 		atomic:        cfg.AtomicUpgrade,
 		cleanupOnFail: cfg.CleanupOnFail,
+		caFile:        cfg.RepoCAFile,
 	}
 }
 
@@ -111,8 +98,8 @@
 	for _, vFile := range u.valuesFiles {
 		args = append(args, "--values", vFile)
 	}
-	if u.CAFile != "" {
-		args = append(args, "--ca-file", u.CAFile)
+	if u.caFile != "" {
+		args = append(args, "--ca-file", u.caFile)
 	}
 
 	args = append(args, u.release, u.chart)
