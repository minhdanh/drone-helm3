package run

import (
	"github.com/golang/mock/gomock"
	"github.com/pelotech/drone-helm3/internal/env"
	"github.com/stretchr/testify/suite"
	"strings"
	"testing"
)

type AddRepoTestSuite struct {
	suite.Suite
	ctrl            *gomock.Controller
	mockCmd         *Mockcmd
	originalCommand func(string, ...string) cmd
	commandPath     string
	commandArgs     []string
}

func (suite *AddRepoTestSuite) BeforeTest(_, _ string) {
	suite.ctrl = gomock.NewController(suite.T())
	suite.mockCmd = NewMockcmd(suite.ctrl)

	suite.originalCommand = command
	command = func(path string, args ...string) cmd {
		suite.commandPath = path
		suite.commandArgs = args
		return suite.mockCmd
	}
}

func (suite *AddRepoTestSuite) AfterTest(_, _ string) {
	suite.ctrl.Finish()
	command = suite.originalCommand
}

func TestAddRepoTestSuite(t *testing.T) {
	suite.Run(t, new(AddRepoTestSuite))
}

func (suite *AddRepoTestSuite) TestNewAddRepo() {
	repo := NewAddRepo(env.Config{}, "picompress=https://github.com/caleb_phipps/picompress")
	suite.Require().NotNil(repo)
	suite.Equal("picompress=https://github.com/caleb_phipps/picompress", repo.repo)
	suite.NotNil(repo.config)
}

func (suite *AddRepoTestSuite) TestPrepareAndExecute() {
	stdout := strings.Builder{}
	stderr := strings.Builder{}
	cfg := env.Config{
		Stdout: &stdout,
		Stderr: &stderr,
	}
	a := NewAddRepo(cfg, "edeath=https://github.com/n_marks/e-death")

	suite.mockCmd.EXPECT().
		Stdout(&stdout).
		Times(1)
	suite.mockCmd.EXPECT().
		Stderr(&stderr).
		Times(1)

	suite.Require().NoError(a.Prepare())
	suite.Equal(helmBin, suite.commandPath)
	suite.Equal([]string{"repo", "add", "edeath", "https://github.com/n_marks/e-death"}, suite.commandArgs)

	suite.mockCmd.EXPECT().
		Run().
		Times(1)

	suite.Require().NoError(a.Execute())

}

func (suite *AddRepoTestSuite) TestPrepareRepoIsRequired() {
	// These aren't really expected, but allowing them gives clearer test-failure messages
	suite.mockCmd.EXPECT().Stdout(gomock.Any()).AnyTimes()
	suite.mockCmd.EXPECT().Stderr(gomock.Any()).AnyTimes()
	a := NewAddRepo(env.Config{}, "")

	err := a.Prepare()
	suite.EqualError(err, "repo is required")
}

func (suite *AddRepoTestSuite) TestPrepareMalformedRepo() {
	a := NewAddRepo(env.Config{}, "dwim")
	err := a.Prepare()
	suite.EqualError(err, "bad repo spec 'dwim'")
}

func (suite *AddRepoTestSuite) TestPrepareWithEqualSignInURL() {
	suite.mockCmd.EXPECT().Stdout(gomock.Any()).AnyTimes()
	suite.mockCmd.EXPECT().Stderr(gomock.Any()).AnyTimes()
	a := NewAddRepo(env.Config{}, "samaritan=https://github.com/arthur_claypool/samaritan?version=2.1")
	suite.NoError(a.Prepare())
	suite.Contains(suite.commandArgs, "https://github.com/arthur_claypool/samaritan?version=2.1")
<<<<<<< HEAD
=======
}

func (suite *AddRepoTestSuite) TestRepoAddFlags() {
	suite.mockCmd.EXPECT().Stdout(gomock.Any()).AnyTimes()
	suite.mockCmd.EXPECT().Stderr(gomock.Any()).AnyTimes()
	cfg := Config{}
	a := AddRepo{
		Repo:   "machine=https://github.com/harold_finch/themachine",
		CAFile: "./helm/reporepo.cert",
	}
	suite.NoError(a.Prepare(cfg))
	suite.Equal([]string{"repo", "add", "--ca-file", "./helm/reporepo.cert",
		"machine", "https://github.com/harold_finch/themachine"}, suite.commandArgs)
}

func (suite *AddRepoTestSuite) TestNamespaceFlag() {
	suite.mockCmd.EXPECT().Stdout(gomock.Any()).AnyTimes()
	suite.mockCmd.EXPECT().Stderr(gomock.Any()).AnyTimes()
	cfg := Config{
		Namespace: "alliteration",
	}
	a := AddRepo{
		Repo: "edeath=https://github.com/theater_guy/e-death",
	}

	suite.NoError(a.Prepare(cfg))
	suite.Equal(suite.commandPath, helmBin)
	suite.Equal(suite.commandArgs, []string{"--namespace", "alliteration",
		"repo", "add", "edeath", "https://github.com/theater_guy/e-death"})
}

func (suite *AddRepoTestSuite) TestDebugFlag() {
	suite.mockCmd.EXPECT().Stdout(gomock.Any()).AnyTimes()
	suite.mockCmd.EXPECT().Stderr(gomock.Any()).AnyTimes()

	stderr := strings.Builder{}

	command = func(path string, args ...string) cmd {
		suite.mockCmd.EXPECT().
			String().
			Return(fmt.Sprintf("%s %s", path, strings.Join(args, " ")))

		return suite.mockCmd
	}

	cfg := Config{
		Debug:  true,
		Stderr: &stderr,
	}
	a := AddRepo{
		Repo: "edeath=https://github.com/the_bug/e-death",
	}

	suite.Require().NoError(a.Prepare(cfg))
	suite.Equal(fmt.Sprintf("Generated command: '%s --debug "+
		"repo add edeath https://github.com/the_bug/e-death'\n", helmBin), stderr.String())
>>>>>>> c4b11795
}<|MERGE_RESOLUTION|>--- conflicted
+++ resolved
@@ -95,63 +95,16 @@
 	a := NewAddRepo(env.Config{}, "samaritan=https://github.com/arthur_claypool/samaritan?version=2.1")
 	suite.NoError(a.Prepare())
 	suite.Contains(suite.commandArgs, "https://github.com/arthur_claypool/samaritan?version=2.1")
-<<<<<<< HEAD
-=======
 }
 
 func (suite *AddRepoTestSuite) TestRepoAddFlags() {
 	suite.mockCmd.EXPECT().Stdout(gomock.Any()).AnyTimes()
 	suite.mockCmd.EXPECT().Stderr(gomock.Any()).AnyTimes()
-	cfg := Config{}
-	a := AddRepo{
-		Repo:   "machine=https://github.com/harold_finch/themachine",
-		CAFile: "./helm/reporepo.cert",
+	cfg := env.Config{
+		RepoCAFile: "./helm/reporepo.cert",
 	}
-	suite.NoError(a.Prepare(cfg))
+	a := NewAddRepo(cfg, "machine=https://github.com/harold_finch/themachine")
+	suite.NoError(a.Prepare())
 	suite.Equal([]string{"repo", "add", "--ca-file", "./helm/reporepo.cert",
 		"machine", "https://github.com/harold_finch/themachine"}, suite.commandArgs)
-}
-
-func (suite *AddRepoTestSuite) TestNamespaceFlag() {
-	suite.mockCmd.EXPECT().Stdout(gomock.Any()).AnyTimes()
-	suite.mockCmd.EXPECT().Stderr(gomock.Any()).AnyTimes()
-	cfg := Config{
-		Namespace: "alliteration",
-	}
-	a := AddRepo{
-		Repo: "edeath=https://github.com/theater_guy/e-death",
-	}
-
-	suite.NoError(a.Prepare(cfg))
-	suite.Equal(suite.commandPath, helmBin)
-	suite.Equal(suite.commandArgs, []string{"--namespace", "alliteration",
-		"repo", "add", "edeath", "https://github.com/theater_guy/e-death"})
-}
-
-func (suite *AddRepoTestSuite) TestDebugFlag() {
-	suite.mockCmd.EXPECT().Stdout(gomock.Any()).AnyTimes()
-	suite.mockCmd.EXPECT().Stderr(gomock.Any()).AnyTimes()
-
-	stderr := strings.Builder{}
-
-	command = func(path string, args ...string) cmd {
-		suite.mockCmd.EXPECT().
-			String().
-			Return(fmt.Sprintf("%s %s", path, strings.Join(args, " ")))
-
-		return suite.mockCmd
-	}
-
-	cfg := Config{
-		Debug:  true,
-		Stderr: &stderr,
-	}
-	a := AddRepo{
-		Repo: "edeath=https://github.com/the_bug/e-death",
-	}
-
-	suite.Require().NoError(a.Prepare(cfg))
-	suite.Equal(fmt.Sprintf("Generated command: '%s --debug "+
-		"repo add edeath https://github.com/the_bug/e-death'\n", helmBin), stderr.String())
->>>>>>> c4b11795
 }