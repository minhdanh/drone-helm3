--- conflicted
+++ resolved
@@ -118,7 +118,6 @@
 	suite.Equal(expected, upgrade)
 }
 
-<<<<<<< HEAD
 func (suite *PlanTestSuite) TestDel() {
 	cfg := Config{
 		KubeToken:      "b2YgbXkgYWZmZWN0aW9u",
@@ -179,7 +178,8 @@
 		TemplateFile:   kubeConfigTemplate,
 	}
 	suite.Equal(expected, init)
-=======
+}
+
 func (suite *PlanTestSuite) TestLint() {
 	cfg := Config{
 		Chart: "./flow",
@@ -192,7 +192,6 @@
 		Chart: "./flow",
 	}
 	suite.Equal(want, steps[0])
->>>>>>> 6acad85b
 }
 
 func (suite *PlanTestSuite) TestDeterminePlanUpgradeCommand() {
@@ -214,7 +213,6 @@
 	}
 }
 
-<<<<<<< HEAD
 func (suite *PlanTestSuite) TestDeterminePlanDeleteCommand() {
 	cfg := Config{
 		Command: "delete",
@@ -229,7 +227,8 @@
 	}
 	stepsMaker := determineSteps(cfg)
 	suite.Same(&del, stepsMaker)
-=======
+}
+
 func (suite *PlanTestSuite) TestDeterminePlanLintCommand() {
 	cfg := Config{
 		Command: "lint",
@@ -237,7 +236,6 @@
 
 	stepsMaker := determineSteps(cfg)
 	suite.Same(&lint, stepsMaker)
->>>>>>> 6acad85b
 }
 
 func (suite *PlanTestSuite) TestDeterminePlanHelpCommand() {
