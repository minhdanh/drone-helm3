--- conflicted
+++ resolved
@@ -133,15 +133,11 @@
 		steps = append(steps, depUpdate(cfg)...)
 	}
 	steps = append(steps, &run.Lint{
-<<<<<<< HEAD
 		Chart:        cfg.Chart,
 		Values:       cfg.Values,
 		StringValues: cfg.StringValues,
 		ValuesFiles:  cfg.ValuesFiles,
-=======
-		Chart:  cfg.Chart,
-		Strict: cfg.LintStrictly,
->>>>>>> 3c44be05
+		Strict:       cfg.LintStrictly,
 	})
 
 	return steps
