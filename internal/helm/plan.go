--- conflicted
+++ resolved
@@ -109,7 +109,6 @@
 	return steps
 }
 
-<<<<<<< HEAD
 var del = func(cfg Config) []Step {
 	steps := initKube(cfg)
 	steps = append(steps, &run.Delete{
@@ -118,14 +117,14 @@
 	})
 
 	return steps
-=======
+}
+
 var lint = func(cfg Config) []Step {
 	lint := &run.Lint{
 		Chart: cfg.Chart,
 	}
 
 	return []Step{lint}
->>>>>>> 6acad85b
 }
 
 var help = func(cfg Config) []Step {
