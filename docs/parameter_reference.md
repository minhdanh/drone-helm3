--- conflicted
+++ resolved
@@ -4,13 +4,8 @@
 | Param name          | Type            | Purpose |
 |---------------------|-----------------|---------|
 | helm_command        | string          | Indicates the operation to perform. Recommended, but not required. Valid options are `upgrade`, `uninstall`, `lint`, and `help`. |
-<<<<<<< HEAD
-| update_dependencies | boolean         | Calls `helm dependency update` before running the main command. **Not currently implemented**; see [#25](https://github.com/pelotech/drone-helm3/issues/25).|
+| update_dependencies | boolean         | Calls `helm dependency update` before running the main command.|
 | helm_repos          | list\<string\>  | Calls `helm repo add $repo` before running the main command. Each string should be formatted as `repo_name=https://repo.url/`. |
-=======
-| update_dependencies | boolean         | Calls `helm dependency update` before running the main command.|
-| helm_repos          | list\<string\>  | Calls `helm repo add $repo` before running the main command. Each string should be formatted as `repo_name=https://repo.url/`. **Not currently implemented**; see [#26](https://github.com/pelotech/drone-helm3/issues/26). |
->>>>>>> 1b2af0b3
 | namespace           | string          | Kubernetes namespace to use for this operation. |
 | prefix              | string          | Expect environment variables to be prefixed with the given string. For more details, see "Using the prefix setting" below. **Not currently implemented**; see [#19](https://github.com/pelotech/drone-helm3/issues/19). |
 | debug               | boolean         | Generate debug output within drone-helm3 and pass `--debug` to all helm commands. Use with care, since the debug output may include secrets. |
